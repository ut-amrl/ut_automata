//========================================================================
//  This software is free: you can redistribute it and/or modify
//  it under the terms of the GNU Lesser General Public License Version 3,
//  as published by the Free Software Foundation.
//
//  This software is distributed in the hope that it will be useful,
//  but WITHOUT ANY WARRANTY; without even the implied warranty of
//  MERCHANTABILITY or FITNESS FOR A PARTICULAR PURPOSE.  See the
//  GNU Lesser General Public License for more details.
//
//  You should have received a copy of the GNU Lesser General Public License
//  Version 3 in the file COPYING that came with this distribution.
//  If not, see <http://www.gnu.org/licenses/>.
//========================================================================
/*!
\file    gui_mainwindow.cc
\brief   GUI for F1/10 car.
\author  Joydeep Biswas, (C) 2019
*/
//========================================================================

#include <arpa/inet.h>
#include <stdio.h>
#include <stdlib.h>
#include <sys/types.h>
#include <ifaddrs.h>
#include <netinet/in.h>
#include <string.h>
#include <unistd.h>

#include "gui_mainwindow.h"

#include <string>
#include <vector>

#include <QApplication>
#include <QDesktopWidget>
#include <QPushButton>
#include <QBoxLayout>
#include <QLabel>
#include <QPainter>
#include <QString>
#include <QTime>
#include <QTimer>
#include <QWidget>
#include <QGroupBox>
#include <QTabWidget>

#include <ros/master.h>
#include <ros/package.h>

#include "std_msgs/String.h"

#include "vector_display.h"

using std::string;
using std::vector;
using vector_display::VectorDisplay;

namespace {

ut_automata_gui::StatusLed* ros_led_ = nullptr;
ut_automata_gui::StatusLed* drive_led_ = nullptr;
ut_automata_gui::StatusLed* camera_led_ = nullptr;
ut_automata_gui::StatusLed* lidar_led_ = nullptr;
ut_automata_gui::RealStatus* throttle_status_ = nullptr;
ut_automata_gui::RealStatus* steering_status_ = nullptr;

vector<string> GetIPAddresses(bool ignore_lo) {
  static const bool kGetIPV6 = false;
  vector<string> ips;
  struct ifaddrs * ifAddrStruct=NULL;
  struct ifaddrs * ifa=NULL;
  void * tmpAddrPtr=NULL;

  getifaddrs(&ifAddrStruct);

  for (ifa = ifAddrStruct; ifa != NULL; ifa = ifa->ifa_next) {
    if (!ifa->ifa_addr) continue;
    if (ignore_lo && string(ifa->ifa_name) == string("lo")) continue;
    if (ifa->ifa_addr->sa_family == AF_INET) {
      // is a valid IP4 Address
      tmpAddrPtr=&((struct sockaddr_in *)ifa->ifa_addr)->sin_addr;
      char addressBuffer[INET_ADDRSTRLEN];
      inet_ntop(AF_INET, tmpAddrPtr, addressBuffer, INET_ADDRSTRLEN);
      ips.push_back(
          string(ifa->ifa_name) + " : " + string(addressBuffer));
    } else if (kGetIPV6 && ifa->ifa_addr->sa_family == AF_INET6) {
      // is a valid IP6 Address
      tmpAddrPtr=&((struct sockaddr_in6 *)ifa->ifa_addr)->sin6_addr;
      char addressBuffer[INET6_ADDRSTRLEN];
      inet_ntop(AF_INET6, tmpAddrPtr, addressBuffer, INET6_ADDRSTRLEN);
      ips.push_back(
          string(ifa->ifa_name) + " : " + string(addressBuffer));
    }
  }
  if (ifAddrStruct!=NULL) freeifaddrs(ifAddrStruct);
  return ips;
}

}  // namespace

namespace ut_automata_gui {

StatusLed::StatusLed(QString name) : led_(nullptr) {
  QFont font("Arial");
  font.setPointSize(15);
  QLabel* label = new QLabel(name);
  label->setFont(font);
  led_ = new Led();
  led_->setFixedSize(30, 30);
  QHBoxLayout* layout = new QHBoxLayout();
  layout->addWidget(label);
  layout->addWidget(led_);
  setLayout(layout);
}

void StatusLed::SetStatus(bool value) {
  led_->SetStatus(value);
}

RealStatus::RealStatus(bool horizontal) : horizontal_(horizontal), value_(0) {
  if (horizontal) {
    setFixedHeight(48);
  } else {
    setFixedWidth(48);
  }
  setFrameStyle(QFrame::Box | QFrame::Plain);
  setLineWidth(2);
  setMidLineWidth(1);
}


void RealStatus::paintEvent(QPaintEvent *event) {
  static const QBrush kWhiteBrush = QBrush(QColor(255, 255, 255));
  static const QBrush kGreenBrush = QBrush(QColor(0, 225, 0));
  static const QBrush kRedBrush = QBrush(QColor(255, 0, 0));
  QPainter painter;
  painter.begin(this);
  painter.fillRect(QRectF(0, 0, width(), height()), kWhiteBrush);
  static QPen black_pen_(Qt::black);
  black_pen_.setWidth(4);
  painter.setPen(black_pen_);
  if (horizontal_) {
    if (value_ > 0.0) {
      painter.fillRect(QRectF(
          width() / 2.0,
          0,
          value_ * 0.5 * width(),
          height()), 
          kGreenBrush);
    } else {
      painter.fillRect(QRectF(
          width() / 2.0 + value_ * 0.5 * width(),
          0,
          -value_ * 0.5 * width(),
          height()),
          kRedBrush);
    }
    painter.drawLine(width() / 2, 0, width() / 2, height());
  } else {
    if (value_ > 0.0) {
      painter.fillRect(QRectF(
          0, 
          height() / 2 - value_ * 0.5 * height(),
          width(), 
          value_ * 0.5 * height()),
          kGreenBrush);
    } else {
      painter.fillRect(QRectF(
          0,
          height() / 2, 
          width(),
          -value_ * 0.5 * height()), 
          kRedBrush);
    }
    painter.drawLine(0, height() / 2, width(), height() / 2);
  }
  painter.drawLine(0, 0, 0, height());
  painter.drawLine(width(), height(), 0, height());
  painter.drawLine(width(), height(), width(), 0);
  painter.drawLine(0, 0, width(), 0);
  painter.end();
}

MainWindow::MainWindow(QWidget* parent) :
    ipaddr_label_(nullptr),
    tab_widget_(nullptr),
    robot_label_(nullptr),
    main_layout_(nullptr),
    display_(nullptr),
    status_label_(nullptr) {
  this->setWindowTitle("UT AUTOmataGUI");
  robot_label_ = new QLabel("UT AUTOmata");
  QFont font("Arial");
  font.setPointSize(50);
  robot_label_->setFont(font);
  robot_label_->setAlignment(Qt::AlignCenter);

  QPushButton* close_button = new QPushButton("Close");
  close_button->setFocusPolicy(Qt::NoFocus);
  close_button->setFixedHeight(60);
  QHBoxLayout* top_bar = new QHBoxLayout();
  font.setPointSize(20);
  ipaddr_label_ = new QLabel();
  ipaddr_label_->setWordWrap(true);
  status_label_ = new QLabel("Mode: Autonomous\nBattery: 0V");
  status_label_->setFont(font);
  status_label_->setAlignment(Qt::AlignHCenter);
  top_bar->addWidget(ipaddr_label_);
  top_bar->addStretch();
  top_bar->addWidget(status_label_);
  top_bar->addStretch();
  top_bar->addWidget(close_button);

  tab_widget_ = new QTabWidget();
  font.setPointSize(20);
  tab_widget_->setFont(font);
  {
    QWidget* ros_group = new QWidget();
    QSizePolicy expanding_policy;
    expanding_policy.setVerticalPolicy(QSizePolicy::Expanding);
    expanding_policy.setHorizontalPolicy(QSizePolicy::Expanding);
    QPushButton* start_ros = new QPushButton("Start roscore");
<<<<<<< HEAD
    QPushButton* start_camera = new QPushButton("Start Camera");
=======
    QPushButton* stop_ros = new QPushButton("Start Camera");
>>>>>>> 20f8468e
    QPushButton* start_car = new QPushButton("Start Car");
    QPushButton* stop_all = new QPushButton("Stop all nodes");
    start_ros->setFont(font);
    start_camera->setFont(font);
    start_car->setFont(font);
    stop_all->setFont(font);
    start_ros->setSizePolicy(expanding_policy);
    start_camera->setSizePolicy(expanding_policy);
    start_car->setSizePolicy(expanding_policy);
    stop_all->setSizePolicy(expanding_policy);
    connect(start_car, SIGNAL(clicked()), this, SLOT(StartCar()));
    connect(start_ros, SIGNAL(clicked()), this, SLOT(StartRos()));
<<<<<<< HEAD
    connect(start_camera, SIGNAL(clicked()), this, SLOT(StartCamera()));
=======
    connect(stop_ros, SIGNAL(clicked()), this, SLOT(StartCamera()));
>>>>>>> 20f8468e
    connect(stop_all, SIGNAL(clicked()), this, SLOT(StopAll()));
    QVBoxLayout* vbox = new QVBoxLayout();
    vbox->addWidget(start_ros);
    vbox->addWidget(start_camera);
    vbox->addWidget(start_car);
    vbox->addWidget(stop_all);
    ros_group->setLayout(vbox);
    
    // Grid layout
    QWidget* main_widget = new QWidget();
    ros_led_ = new StatusLed("ROS");
    drive_led_ = new StatusLed("Drive");
    lidar_led_ = new StatusLed("LIDAR");
    camera_led_ = new StatusLed("Camera");
    throttle_status_ = new RealStatus(false);
    steering_status_ = new RealStatus(true);

    QGridLayout* main_layout = new QGridLayout();
    main_layout->addWidget(robot_label_, 0, 0, 4, 4);
    main_layout->addWidget(ros_led_, 0, 5, 1, 1);
    main_layout->addWidget(drive_led_, 0, 6, 1, 1);
    main_layout->addWidget(lidar_led_, 1, 5, 1, 1);
    main_layout->addWidget(camera_led_, 1, 6, 1, 1);
    main_layout->addWidget(throttle_status_, 0, 7, 3, 1);
    main_layout->addWidget(steering_status_, 3, 5, 1, 3);
    main_widget->setLayout(main_layout);

    tab_widget_->addTab(main_widget, "Main");
    tab_widget_->addTab(ros_group, tr("Startup / Shutdown"));
  }

  main_layout_ = new QVBoxLayout(this);
  setLayout(main_layout_);
  main_layout_->addLayout(top_bar, Qt::AlignTop);
  main_layout_->addWidget(tab_widget_);

  connect(close_button, SIGNAL(clicked()), this, SLOT(closeWindow()));

  QTimer* ip_update_timer = new QTimer(this);
  connect(ip_update_timer, SIGNAL(timeout()), this, SLOT(UpdateIP()));
  ip_update_timer->start(1000);
  UpdateIP();

  connect(this,
          SIGNAL(UpdateStatusSignal(int, float, bool, bool, bool, float, float)),
          SLOT(UpdateStatusSlot(int, float, bool, bool, bool, float, float)));
}

std::vector<std::string> Split(const std::string& s) {
  std::vector<std::string> words;
  std::string str;
  for (const char c : s) {
    if (c == ' ' && !str.empty()) {
      words.push_back(str);
      str = "";
    } else {
      str += c;
    }
  }
  if (!str.empty()) words.push_back(str);
  return words;
}

void Exec(const string& cmd) {
  auto params = Split(cmd);
  if (params.empty()) return;
  vector<const char*> param_ptrs;
  for (string& s : params) {
    param_ptrs.push_back(s.c_str());
    printf("'%s',", s.c_str());
  }
  param_ptrs.push_back(NULL);
  printf("\n");
  const int pid = fork();
  if (pid == 0) {
    if (execv(param_ptrs[0], 
              const_cast<char* const*>( param_ptrs.data())) == -1) {
      perror("Error executing command");
      exit(1);
    }
    fprintf(stderr, "ERROR: Reached unreachable statement\n");
  }
}

void MainWindow::StartCar() {
  Exec("roslaunch ut_automata start_car.launch start_gui:=flase");
}

void MainWindow::StartRos() {
  Exec("/usr/bin/screen -mdS roscore roscore");
}

void MainWindow::StartCamera() {
<<<<<<< HEAD
  Exec("roslaunch astra_camera astra.launch > /dev/null &");
=======
  Exec("roslaunch astra_camera astra.launch");
>>>>>>> 20f8468e
}

void MainWindow::StopAll() {
  // two seperate kills to ensure that both
  // autostart and manual start will be stopped
  Exec("/opt/ros/melodic/bin/rosnode kill -a");
  Exec("/usr/bin/pkill roslaunch");
}

void MainWindow::closeWindow() {
  close();
}

void MainWindow::UpdateIP() {
  const vector<string> ips = GetIPAddresses(true);
  string s;
  for (const string& ip : ips) {
    s = s + ip + "\n";
  }
  ipaddr_label_->setText(QString::fromUtf8(s.c_str()));
  ros_led_->SetStatus(ros::master::check());
}

void MainWindow::UpdateStatus(int mode, 
                              float battery,
                              bool drive_okay,
                              bool lidar_okay,
                              bool camera_okay,
                              float throttle,
                              float steering) {
  UpdateStatusSignal(
      mode, battery, drive_okay, lidar_okay, camera_okay, throttle, steering);
}

void MainWindow::UpdateStatusSlot(int mode,
                                  float battery,
                                  bool vesc_okay,
                                  bool lidar_okay,
                                  bool camera_okay,
                                  float throttle,
                                  float steering) {
  QString status("Status: ");
  switch (mode) {
    case 0: {
      status += "Stopped\n";
    } break;
    case 1: {
      status += "Joystick\n";
    } break;
    case 2: {
      status += "Autonomous\n";
    } break;
    case 3: {
      status += "Autonomous\n";
    } break;
    default: {
      status += "UNKNOWN\n";
    } break;
  }
  status += "Battery: " + QString::number(battery, 'g', 4) + "V";
  status_label_->setText(status);
  drive_led_->SetStatus(vesc_okay);
  lidar_led_->SetStatus(lidar_okay);
  camera_led_->SetStatus(camera_okay);
  throttle_status_->SetValue(throttle);
  steering_status_->SetValue(-steering);
  // drive_led_->update();
  // lidar_led_->update();
  // camera_led_->update();
}



}  // namespace ut_automata_gui<|MERGE_RESOLUTION|>--- conflicted
+++ resolved
@@ -222,11 +222,7 @@
     expanding_policy.setVerticalPolicy(QSizePolicy::Expanding);
     expanding_policy.setHorizontalPolicy(QSizePolicy::Expanding);
     QPushButton* start_ros = new QPushButton("Start roscore");
-<<<<<<< HEAD
-    QPushButton* start_camera = new QPushButton("Start Camera");
-=======
     QPushButton* stop_ros = new QPushButton("Start Camera");
->>>>>>> 20f8468e
     QPushButton* start_car = new QPushButton("Start Car");
     QPushButton* stop_all = new QPushButton("Stop all nodes");
     start_ros->setFont(font);
@@ -239,11 +235,7 @@
     stop_all->setSizePolicy(expanding_policy);
     connect(start_car, SIGNAL(clicked()), this, SLOT(StartCar()));
     connect(start_ros, SIGNAL(clicked()), this, SLOT(StartRos()));
-<<<<<<< HEAD
-    connect(start_camera, SIGNAL(clicked()), this, SLOT(StartCamera()));
-=======
     connect(stop_ros, SIGNAL(clicked()), this, SLOT(StartCamera()));
->>>>>>> 20f8468e
     connect(stop_all, SIGNAL(clicked()), this, SLOT(StopAll()));
     QVBoxLayout* vbox = new QVBoxLayout();
     vbox->addWidget(start_ros);
@@ -337,11 +329,7 @@
 }
 
 void MainWindow::StartCamera() {
-<<<<<<< HEAD
-  Exec("roslaunch astra_camera astra.launch > /dev/null &");
-=======
   Exec("roslaunch astra_camera astra.launch");
->>>>>>> 20f8468e
 }
 
 void MainWindow::StopAll() {
