# ut_automata
Repository for UT AUTOmata courses  

### Overview
These instructions are tailored to the computer setup in the GDC1.310 lab. If you are setting this up on your own personal computer, you will need to modify the instructions for your own setup, including perhaps saving the setup script entries to `.bashrc` instead of `.profile`

### Update your `.profile` file
1. Add the following lines to the bottom of  `~/.profile`:
   ```
   source /opt/ros/melodic/setup.bash
   export ROS_PACKAGE_PATH=$ROS_PACKAGE_PATH:~/ut_automata
   ```
1. If you are cloning the starter code (https://github.com/ut-amrl/cs378_starter) as well, make sure to include the path for that as well in `.profile`:
   ```
   export ROS_PACKAGE_PATH=$ROS_PACKAGE_PATH:~/projects/cs378_starter
   ```


After adding these lines you will need to either relog into the computer or run:
`source ~/.profile`

### Dependencies
1. Run `install_dependencies.sh` to install package dependencies.
1. Clone and build [amrl_msgs](https://github.com/ut-amrl/amrl_msgs).

### Clone and Build Course Code
1. From your home directory run:
   ```
   git clone https://github.com/ut-amrl/ut_automata.git --recurse-submodule
   cd ut_automata
   make -j
   ```

2. Alternatively if you have accidently forgot the ```--recurse-submodule``` flag during cloning phase, you can use the following steps instead:
   ```
   git clone https://github.com/ut-amrl/ut_automata.git
   cd ut_automata
   git submodule init
   git submodule update
   make -j
   ```
<<<<<<< HEAD

### Autostart on Actual Car Jetson Computer

To start the car driver nodes automatically when the Jetson boots up:
1. Install a symlink to the `ut_automata.service` under systemd:
      ```
      sudo ln -s (PATH_TO_REPO)/scripts/ut_automata.service /etc/systemd/system/ut_automata.service
      ```
1. Enable the service:
      ```
      sudo service enable ut_automata
      ```
1. Reboot the computer
=======
3. To build the hardware drivers as well on the actual cars:
   ```
   make hardware
   ```

### Motion Limits

The car's motion profile is limited by the top speed, the top acceleration and deceleration, and the VESC motor counts/second. The relevant lines in the `config/vesc.lua` config file are:
   ```
   erpm_speed_limit = 22000;
   max_acceleration = 6.0; -- m/s^2
   max_deceleration = 6.0; -- m/s^2
   ```
>>>>>>> 009e0e42
<|MERGE_RESOLUTION|>--- conflicted
+++ resolved
@@ -30,7 +30,6 @@
    cd ut_automata
    make -j
    ```
-
 2. Alternatively if you have accidently forgot the ```--recurse-submodule``` flag during cloning phase, you can use the following steps instead:
    ```
    git clone https://github.com/ut-amrl/ut_automata.git
@@ -39,25 +38,23 @@
    git submodule update
    make -j
    ```
-<<<<<<< HEAD
+3. To build the hardware drivers as well on the actual cars:
+   ```
+   make hardware
+   ```
 
 ### Autostart on Actual Car Jetson Computer
 
 To start the car driver nodes automatically when the Jetson boots up:
 1. Install a symlink to the `ut_automata.service` under systemd:
-      ```
-      sudo ln -s (PATH_TO_REPO)/scripts/ut_automata.service /etc/systemd/system/ut_automata.service
-      ```
+   ```
+   sudo ln -s (PATH_TO_REPO)/scripts/ut_automata.service /etc/systemd/system/ut_automata.service
+   ```
 1. Enable the service:
-      ```
-      sudo service enable ut_automata
-      ```
+   ```
+   sudo service enable ut_automata
+   ```
 1. Reboot the computer
-=======
-3. To build the hardware drivers as well on the actual cars:
-   ```
-   make hardware
-   ```
 
 ### Motion Limits
 
@@ -66,5 +63,4 @@
    erpm_speed_limit = 22000;
    max_acceleration = 6.0; -- m/s^2
    max_deceleration = 6.0; -- m/s^2
-   ```
->>>>>>> 009e0e42
+   ```